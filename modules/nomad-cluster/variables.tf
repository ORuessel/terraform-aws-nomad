--- conflicted
+++ resolved
@@ -228,15 +228,14 @@
   default     = false
 }
 
-<<<<<<< HEAD
 variable "allow_outbound_cidr_blocks" {
   description = "Allow outbound traffic to these CIDR blocks."
   type        = list(string)
   default     = ["0.0.0.0/0"]
-=======
+}
+
 variable "iam_permissions_boundary" {
   description = "If set, restricts the created IAM role to the given permissions boundary"
   type        = string
   default     = null
->>>>>>> ee3eb0fc
 }